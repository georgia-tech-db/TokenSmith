name: tokensmith
channels:
  - conda-forge
  - defaults

dependencies:
  - python=3.12
  - pip
  - cmake
  - ninja
  - make
  - pkg-config
  - git

  # Use pip only for packages not in conda or needing special compilation
  - pip:
    - llama-cpp-python  # Needs CMAKE_ARGS for Metal/CUDA
    - pymupdf
    - faiss-cpu
    - pyyaml
    - tqdm
    - nltk
    - transformers
    - sentence-transformers
    - rank_bm25
<<<<<<< HEAD
    - langchain
=======
    - pytest
>>>>>>> 6410a18b
<|MERGE_RESOLUTION|>--- conflicted
+++ resolved
@@ -23,8 +23,5 @@
     - transformers
     - sentence-transformers
     - rank_bm25
-<<<<<<< HEAD
     - langchain
-=======
-    - pytest
->>>>>>> 6410a18b
+    - pytest