<<<<<<< HEAD
import argparse, yaml, pathlib
from typing import Optional
=======
import argparse

from src.config import QueryPlanConfig
from src.instrumentation.logging import init_logger, get_logger
from src.planning.heuristics import HeuristicQueryPlanner
>>>>>>> fa0d9a48
from src.preprocess import build_index
from src.ranking.ensemble import EnsembleRanker
from src.ranking.rankers import FaissSimilarityRanker, BM25Ranker, TfIDFRanker
from src.retriever import get_candidates, apply_seg_filter
from src.ranker import rerank
from src.generator  import answer

def parse_args():
    p = argparse.ArgumentParser()
    p.add_argument("mode", choices=["index", "chat"])
    p.add_argument("--config", default=None, required=False) # default unnecessary as fallback is loaded
    p.add_argument("--pdf_dir", default="data/chapters/")
<<<<<<< HEAD
    p.add_argument("--index_prefix", default="textbook_index")
    p.add_argument("--model_path", default=None, required=False) # default set by config

    # Extra indexing knobs
    p.add_argument("--pdf_range", type=str, default=None, help="e.g., 27-33")
    p.add_argument("--chunk_mode", choices=["tokens", "chars", "sections","sliding-tokens"], default=None, required=False) # default set by config
    p.add_argument("--chunk_tokens", type=int, default=None, required=False) # default set by config
    p.add_argument("--chunk_size_char", type=int, default=None, required=False) # default set by config
=======
    p.add_argument("--model_path", default="models/qwen2.5-0.5b-instruct-q5_k_m.gguf")

    # Extra indexing knobs
    p.add_argument("--pdf_range", type=str, default=None, help="e.g., 27-33")
>>>>>>> fa0d9a48
    p.add_argument("--keep_tables", action="store_true")
    p.add_argument("--visualize", action="store_true")

    return p.parse_args()

def load_correct_fallback_config_file() -> Optional[any]:
    user_config = pathlib.Path("~/.config/tokensmith/config.yaml")
    user_config_alt = pathlib.Path("~/.config/tokensmith/config.yml")
    default_config = pathlib.Path("config/config.yaml")
    
    if user_config.exists():
        with user_config.open("r") as f:
            return yaml.safe_load(f)
    
    if user_config_alt.exists():
        with user_config_alt.open("r") as f:
            return yaml.safe_load(f)
    
    if default_config.exists():
        with default_config.open("r") as f:
            return yaml.safe_load(f)
    
    return None

def main():
    args = parse_args()
<<<<<<< HEAD
    
    # load config file from argument. If none provided, open fallback
    cfg = None
    if args.config is not None:
        cfg  = yaml.safe_load(open(args.config))
    else:
        cfg = load_correct_fallback_config_file()
    
    if cfg is None:
        raise ValueError("Default config file not found. Expected at config/config.yaml")
=======
    cfg = QueryPlanConfig.from_yaml(args.config)
    init_logger(cfg)
    logger = get_logger()
    planner = HeuristicQueryPlanner(cfg)
>>>>>>> fa0d9a48

    if args.mode == "index":
        # Optional range filtering
        if args.pdf_range:
            start, end = map(int, args.pdf_range.split("-"))
            pdf_paths = [f"{i}.pdf" for i in range(start, end)]
        else:
            pdf_paths = None

        build_index(
            pdf_dir=args.pdf_dir,
            out_prefix=cfg.index_prefix,
            cfg=cfg,
            keep_tables=args.keep_tables,
            pdf_files=pdf_paths,
            do_visualize=args.visualize
        )
        print("Index built ✓")

    elif args.mode == "chat":
        from src.retriever import load_artifacts
        index, chunks, sources, vectorizer, chunk_tags = load_artifacts(cfg.index_prefix, cfg)

        print("📚 Ready. Type 'exit' to quit.")
        while True:
            q = input("\nAsk > ").strip()
            if q.lower() in {"exit","quit"}:
                break
            logger.log_query_start(q)
            cfg = planner.plan(q)

            pool_n = max(cfg.pool_size, cfg.top_k + 10)
            cand_idxs, faiss_dists = get_candidates(
                q, pool_n, index, chunks,
                embed_model=cfg.embed_model,
            )
            logger.log_retrieval(cand_idxs, faiss_dists, pool_n, cfg.embed_model)

            # 2) shared context for various rankers
            context = {
                "faiss_distances": faiss_dists, # for FaissSimilarityRanker
                "vectorizer": vectorizer,  # for TfIDFRanker
                "chunk_tags": chunk_tags,  # for TfIDFRanker
            }

            # 3) build rankers + ensemble (using weights from config)
            rankers = [
                FaissSimilarityRanker(),
                BM25Ranker(),
                TfIDFRanker(),
            ]
            weights = cfg.ranker_weights
            method = cfg.ensemble_method
            rrf_k = int(cfg.rrf_k)

            ensemble = EnsembleRanker(method, rankers, weights, rrf_k=rrf_k)
            ordered = ensemble.rank(query=q, chunks=chunks, cand_idxs=cand_idxs, context=context)

            topk_idxs = apply_seg_filter(cfg, chunks, ordered)
            logger.log_chunks_used(topk_idxs, chunks, sources, chunk_tags)

            # 4) materialize indices into text and continue
            ranked_chunks = [chunks[i] for i in topk_idxs]

            # HALO Stub (NO OP for now)
            ranked_chunks = rerank(q, ranked_chunks, mode=cfg.halo_mode)

            ans = answer(
                q, ranked_chunks, args.model_path,
                max_tokens=cfg.max_gen_tokens,
            )
            print("\n=== ANSWER =========================================\n")
            print(ans if ans.strip() else "(no output)")
            print("\n====================================================\n")
            logger.log_generation(
                ans,
                {"max_tokens": cfg.max_gen_tokens, "model_path": args.model_path}
            )

        logger.log_query_complete()


if __name__ == "__main__":
    main()<|MERGE_RESOLUTION|>--- conflicted
+++ resolved
@@ -1,13 +1,9 @@
-<<<<<<< HEAD
 import argparse, yaml, pathlib
 from typing import Optional
-=======
-import argparse
 
 from src.config import QueryPlanConfig
 from src.instrumentation.logging import init_logger, get_logger
 from src.planning.heuristics import HeuristicQueryPlanner
->>>>>>> fa0d9a48
 from src.preprocess import build_index
 from src.ranking.ensemble import EnsembleRanker
 from src.ranking.rankers import FaissSimilarityRanker, BM25Ranker, TfIDFRanker
@@ -20,7 +16,6 @@
     p.add_argument("mode", choices=["index", "chat"])
     p.add_argument("--config", default=None, required=False) # default unnecessary as fallback is loaded
     p.add_argument("--pdf_dir", default="data/chapters/")
-<<<<<<< HEAD
     p.add_argument("--index_prefix", default="textbook_index")
     p.add_argument("--model_path", default=None, required=False) # default set by config
 
@@ -29,12 +24,6 @@
     p.add_argument("--chunk_mode", choices=["tokens", "chars", "sections","sliding-tokens"], default=None, required=False) # default set by config
     p.add_argument("--chunk_tokens", type=int, default=None, required=False) # default set by config
     p.add_argument("--chunk_size_char", type=int, default=None, required=False) # default set by config
-=======
-    p.add_argument("--model_path", default="models/qwen2.5-0.5b-instruct-q5_k_m.gguf")
-
-    # Extra indexing knobs
-    p.add_argument("--pdf_range", type=str, default=None, help="e.g., 27-33")
->>>>>>> fa0d9a48
     p.add_argument("--keep_tables", action="store_true")
     p.add_argument("--visualize", action="store_true")
 
@@ -46,38 +35,32 @@
     default_config = pathlib.Path("config/config.yaml")
     
     if user_config.exists():
-        with user_config.open("r") as f:
-            return yaml.safe_load(f)
+        QueryPlanConfig.from_yaml(user_config)
     
     if user_config_alt.exists():
-        with user_config_alt.open("r") as f:
-            return yaml.safe_load(f)
+        QueryPlanConfig.from_yaml(user_config_alt)
     
     if default_config.exists():
-        with default_config.open("r") as f:
-            return yaml.safe_load(f)
+        QueryPlanConfig.from_yaml(default_config)
     
     return None
 
 def main():
     args = parse_args()
-<<<<<<< HEAD
     
     # load config file from argument. If none provided, open fallback
     cfg = None
     if args.config is not None:
-        cfg  = yaml.safe_load(open(args.config))
+        cfg  = QueryPlanConfig.from_yaml(args.config)
     else:
         cfg = load_correct_fallback_config_file()
     
     if cfg is None:
         raise ValueError("Default config file not found. Expected at config/config.yaml")
-=======
-    cfg = QueryPlanConfig.from_yaml(args.config)
+
     init_logger(cfg)
     logger = get_logger()
     planner = HeuristicQueryPlanner(cfg)
->>>>>>> fa0d9a48
 
     if args.mode == "index":
         # Optional range filtering
