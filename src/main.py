--- conflicted
+++ resolved
@@ -100,13 +100,6 @@
 
     elif args.mode == "chat":
         from src.retriever import load_artifacts
-<<<<<<< HEAD
-
-        index, chunks, sources, vectorizer, chunk_tags = load_artifacts(
-            cfg.index_prefix, cfg
-        )
-=======
->>>>>>> ccf04097
 
         print("📚 Ready. Type 'exit' to quit.")
         while True:
