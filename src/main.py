import argparse

from src.config import QueryPlanConfig
from src.instrumentation.logging import init_logger, get_logger
from src.planning.heuristics import HeuristicQueryPlanner
from src.preprocess import build_index
from src.ranking.ensemble import EnsembleRanker
from src.ranking.rankers import FaissSimilarityRanker, BM25Ranker, TfIDFRanker
from src.retriever import get_candidates, apply_seg_filter
from src.ranker import rerank
from src.generator  import answer, is_question_hard_with_model

def parse_args():
    p = argparse.ArgumentParser()
    p.add_argument("mode", choices=["index", "chat"])
    p.add_argument("--config", default="config/config.yaml")
    p.add_argument("--pdf_dir", default="data/chapters/")
    p.add_argument("--model_path", default="models/qwen2.5-0.5b-instruct-q5_k_m.gguf")

    # Extra indexing knobs
    p.add_argument("--pdf_range", type=str, default=None, help="e.g., 27-33")
    p.add_argument("--keep_tables", action="store_true")
    p.add_argument("--visualize", action="store_true")

    return p.parse_args()

def main():
    args = parse_args()
    cfg = QueryPlanConfig.from_yaml(args.config)
    init_logger(cfg)
    logger = get_logger()
    planner = HeuristicQueryPlanner(cfg)

    if args.mode == "index":
        # Optional range filtering
        if args.pdf_range:
            start, end = map(int, args.pdf_range.split("-"))
            pdf_paths = [f"{i}.pdf" for i in range(start, end)]
        else:
            pdf_paths = None

        build_index(
            pdf_dir=args.pdf_dir,
            out_prefix=cfg.index_prefix,
            cfg=cfg,
            keep_tables=args.keep_tables,
            pdf_files=pdf_paths,
            do_visualize=args.visualize
        )
        print("Index built ✓")

    elif args.mode == "chat":
        from src.retriever import load_artifacts

        print("📚 Ready. Type 'exit' to quit.")
        while True:
            q = input("\nAsk > ").strip()
            if q.lower() in {"exit","quit"}:
                break
<<<<<<< HEAD
            

            if is_question_hard_with_model(q, args.model_path):
                model_path = "models/qwen2.5-1.5b-instruct-q5_k_m.gguf"
                print("Question is hard. Using 1.5b model.")
            else:
                model_path = args.model_path
                print("Question is easy. Using 0.5b model.")
=======
            logger.log_query_start(q)
            cfg = planner.plan(q)
            index, chunks, sources, vectorizer, chunk_tags = \
                load_artifacts(cfg.index_prefix, cfg)
>>>>>>> 63957726

            pool_n = max(cfg.pool_size, cfg.top_k + 10)
            cand_idxs, faiss_dists = get_candidates(
                q, pool_n, index, chunks,
                embed_model=cfg.embed_model,
            )
            logger.log_retrieval(cand_idxs, faiss_dists, pool_n, cfg.embed_model)

            # 2) shared context for various rankers
            context = {
                "faiss_distances": faiss_dists, # for FaissSimilarityRanker
                "vectorizer": vectorizer,  # for TfIDFRanker
                "chunk_tags": chunk_tags,  # for TfIDFRanker
            }

            # 3) build rankers + ensemble (using weights from config)
            rankers = [
                FaissSimilarityRanker(),
                BM25Ranker(),
                TfIDFRanker(),
            ]
            weights = cfg.ranker_weights
            method = cfg.ensemble_method
            rrf_k = int(cfg.rrf_k)

            ensemble = EnsembleRanker(method, rankers, weights, rrf_k=rrf_k)
            ordered = ensemble.rank(query=q, chunks=chunks, cand_idxs=cand_idxs, context=context)

            topk_idxs = apply_seg_filter(cfg, chunks, ordered)
            logger.log_chunks_used(topk_idxs, chunks, sources, chunk_tags)

            # 4) materialize indices into text and continue
            ranked_chunks = [chunks[i] for i in topk_idxs]

            # HALO Stub (NO OP for now)
            ranked_chunks = rerank(q, ranked_chunks, mode=cfg.halo_mode)

            ans = answer(
<<<<<<< HEAD
                q, ranked, model_path,
                max_tokens=cfg.get("max_gen_tokens", 400),
=======
                q, ranked_chunks, args.model_path,
                max_tokens=cfg.max_gen_tokens,
>>>>>>> 63957726
            )
            print("\n=== ANSWER =========================================\n")
            print(ans if ans.strip() else "(no output)")
            print("\n====================================================\n")
            logger.log_generation(
                ans,
                {"max_tokens": cfg.max_gen_tokens, "model_path": args.model_path}
            )

        logger.log_query_complete()

if __name__ == "__main__":
    main()<|MERGE_RESOLUTION|>--- conflicted
+++ resolved
@@ -57,7 +57,6 @@
             q = input("\nAsk > ").strip()
             if q.lower() in {"exit","quit"}:
                 break
-<<<<<<< HEAD
             
 
             if is_question_hard_with_model(q, args.model_path):
@@ -66,12 +65,11 @@
             else:
                 model_path = args.model_path
                 print("Question is easy. Using 0.5b model.")
-=======
+                
             logger.log_query_start(q)
             cfg = planner.plan(q)
             index, chunks, sources, vectorizer, chunk_tags = \
                 load_artifacts(cfg.index_prefix, cfg)
->>>>>>> 63957726
 
             pool_n = max(cfg.pool_size, cfg.top_k + 10)
             cand_idxs, faiss_dists = get_candidates(
@@ -110,13 +108,8 @@
             ranked_chunks = rerank(q, ranked_chunks, mode=cfg.halo_mode)
 
             ans = answer(
-<<<<<<< HEAD
-                q, ranked, model_path,
-                max_tokens=cfg.get("max_gen_tokens", 400),
-=======
                 q, ranked_chunks, args.model_path,
                 max_tokens=cfg.max_gen_tokens,
->>>>>>> 63957726
             )
             print("\n=== ANSWER =========================================\n")
             print(ans if ans.strip() else "(no output)")
