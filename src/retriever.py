--- conflicted
+++ resolved
@@ -11,14 +11,8 @@
 import os
 import pickle
 from abc import ABC, abstractmethod
-<<<<<<< HEAD
-from typing import List, Tuple, Optional, Dict
-import nltk
-# nltk.download('wordnet')
-=======
 from typing import List, Tuple, Optional, Dict, Any
 import nltk
->>>>>>> 2286fbb9
 from nltk.stem import WordNetLemmatizer
 
 import faiss
@@ -211,11 +205,7 @@
             page_to_chunk_map_path: Path to page_to_chunk_map.json (page -> chunk IDs)
         """
         import json
-<<<<<<< HEAD
-        
-=======
         nltk.download('wordnet', quiet=True)
->>>>>>> 2286fbb9
         self.page_to_chunk_map = {}
         
         # Load and normalize index: lemmatize phrases as units
@@ -252,11 +242,6 @@
             self.phrase_to_pages = {}
             self.token_to_phrases = {}
         
-<<<<<<< HEAD
-        print(f"IndexKeywordRetriever initialized with {len(self.phrase_to_pages)} phrases and {len(self.token_to_phrases)} tokens")
-        
-=======
->>>>>>> 2286fbb9
         if os.path.exists(page_to_chunk_map_path):
             with open(page_to_chunk_map_path, 'r') as f:
                 self.page_to_chunk_map = json.load(f)
