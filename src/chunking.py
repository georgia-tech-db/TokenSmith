import re
from abc import ABC, abstractmethod
<<<<<<< HEAD
from typing import List, Optional
=======
from dataclasses import dataclass
from typing import List
>>>>>>> fa0d9a48

from nltk import sent_tokenize
from transformers import AutoTokenizer


# -------------------------- Chunking Configs --------------------------
class ChunkConfig(ABC):
    def validate(self):
        pass

    def to_string(self):
        return ""

@dataclass
class CharChunkConfig(ChunkConfig):
    max_chars: int

    def to_string(self):
        return f"chunk_mode=chars, max_chars={self.max_chars}"

    def validate(self):
        assert self.max_chars > 0, "chunk_size_char must be > 0"

@dataclass
class TokenChunkConfig(ChunkConfig):
    max_tokens: int

    def to_string(self):
        return f"chunk_mode=tokens, max_tokens={self.max_tokens}"

    def validate(self):
        assert self.max_tokens > 0, "chunk_size_char must be > 0"

@dataclass
class SlidingTokenConfig(ChunkConfig):
    max_tokens: int
    overlap_tokens: int
    tokenizer_name: str

    def to_string(self):
        return (
            f"chunk_mode=sliding-tokens, "
            f"max_tokens={self.max_tokens}, "
            f"overlap_tokens={self.overlap_tokens}, "
            f"tokenizer_name={self.tokenizer_name}"
        )

    def validate(self):
        assert self.max_tokens > 0, "chunk_size_char must be > 0"
        assert self.overlap_tokens > 0, "chunk_size_char must be > 0"

@dataclass
class SectionChunkConfig(ChunkConfig):
    def to_string(self):
        return "chunk_mode=section"

# -------------------------- Chunking Strategies --------------------------

class ChunkStrategy(ABC):
    """Abstract base for all chunking strategies."""
    @abstractmethod
    def name(self) -> str: ...
    @abstractmethod
    def chunk(self, text: str) -> List[str]: ...
    @abstractmethod
    def artifact_folder_name(self) -> str: ...

class CharChunkStrategy(ChunkStrategy):
    def __init__(self, config: CharChunkConfig):
        self.max_chars = int(config.max_chars)

    def name(self) -> str:
        return f"chars-{self.max_chars}"

    def artifact_folder_name(self) -> str:
        return f"chars({self.max_chars})"

    def chunk(self, text: str) -> List[str]:
        step = max(1, self.max_chars)
        return [text[i:i + step] for i in range(0, len(text), step)]

class SentencePackStrategy(ChunkStrategy):
    """
    Sentence-aware packing using word-count as a token proxy.
    """
    def __init__(self, config: TokenChunkConfig):
        self.max_tokens = int(config.max_tokens)

    def name(self) -> str:
        return f"tokens(word-proxy:{self.max_tokens})"

    def artifact_folder_name(self) -> str:
        return f"tokens-{self.max_tokens}"

    def chunk(self, text: str) -> List[str]:
        chunks: List[str] = []
        cur, cur_len = [], 0
        for s in sent_tokenize(text):
            w = len(s.split())
            if cur and cur_len + w > self.max_tokens:
                chunks.append(" ".join(cur))
                cur, cur_len = [s], w
            else:
                cur.append(s)
                cur_len += w
        if cur:
            chunks.append(" ".join(cur))
        return chunks

class ParagraphStrategy(ChunkStrategy):
    """
    Splits text into paragraphs based on double newlines.
    Filters out very short paragraphs (likely headings or artifacts).
    """
    def __init__(self, min_chars: int = 50):
        self.min_chars = int(min_chars)

    def name(self) -> str:
        return f"paragraphs(min_chars:{self.min_chars})"

    def chunk(self, text: str) -> List[str]:
        # Split by one or more newlines
        paragraphs = re.split(r'\n\s*\n', text)
        # Filter out empty strings and very short paragraphs.
        return [p.strip() for p in paragraphs if len(p.strip()) >= self.min_chars]

class SlidingTokenStrategy(ChunkStrategy):
    """
    True token windows with overlap using HF tokenizer.
    window = max_tokens, step = max_tokens - overlap_tokens
    """
    def __init__(self, config: SlidingTokenConfig):
        self.tokenizer_name = config.tokenizer_name
        self.max_tokens = int(config.max_tokens)
        self.overlap_tokens = int(config.overlap_tokens)
        self._tok = AutoTokenizer.from_pretrained(config.tokenizer_name,
                                                  use_fast=True,
                                                  model_max_length=1_000_000_000)

    def name(self) -> str:
        return f"sliding-tokens({self.max_tokens},{self.overlap_tokens})"

    def artifact_folder_name(self) -> str:
        return f"sliding-tokens-{self.max_tokens}-{self.overlap_tokens}"

    def chunk(self, text: str) -> List[str]:
        ids = self._tok.encode(text, add_special_tokens=False)
        if not ids or self.max_tokens <= 0:
            return []
        step = self.max_tokens - self.overlap_tokens
        if step <= 0:
            step = self.max_tokens  # safety

        chunks: List[str] = []
        for i in range(0, len(ids), step):
            window = ids[i:i + self.max_tokens]
            if not window:
                break
            chunk_text = self._tok.decode(
                window,
                skip_special_tokens=True,
                clean_up_tokenization_spaces=True,
            )
            chunks.append(chunk_text)
        return chunks

class SectionStrategy(ChunkStrategy):
    """
    Splits text into chunks based on numeric section headings.
    Example matches:
      1. Introduction
      2.3 Subtopic
      10.4.1 Deep Dive
    Collects text until the next heading of same-or-higher level.
    """
    HEADING_RE = re.compile(
        r"""
        (?m)                               # multiline
        ^(?=.{,120}$)\s{0,3}               # shortish heading line
        (?P<num>[1-9]\d*(?:\.[0-9]+)+)     # 1.2 or 10.4.1 etc.
        (?![)\]])                          # avoid "1.2)"
        \s+(?P<title>(?!\d).+?)\s*$        # title text
        """,
        re.VERBOSE,
    )

    def name(self) -> str:
        return "sections"

    def artifact_folder_name(self) -> str:
        return "sections"

    def chunk(self, text: str) -> List[str]:
        matches = list(self.HEADING_RE.finditer(text))
        if not matches:
            # No headings detected → return the whole text as one chunk
            return [text.strip()] if text.strip() else []

        heads = []
        for m in matches:
            num = m.group("num")
            title = m.group("title").strip()
            level = num.count(".") + 1
            heads.append({
                "num": num, "title": title, "level": level,
                "start": m.start(), "endline": m.end()
            })

        chunks: List[str] = []
        N = len(heads)
        for i, h in enumerate(heads):
            end_idx = len(text)
            for j in range(i + 1, N):
                if heads[j]["level"] <= h["level"]:
                    end_idx = heads[j]["start"]
                    break
            body = text[h["endline"]:end_idx].strip("\n").strip()
            if body:
                chunks.append(body)

        # If there's preface text before the first heading, keep it as a chunk
        preface_start = 0
        first_start = heads[0]["start"]
        preface = text[preface_start:first_start].strip()
        if preface:
            chunks.insert(0, preface)

        return chunks

# -------------------------- Strategy Factory -----------------------------

def make_chunk_strategy(
    config: ChunkConfig
) -> ChunkStrategy:
<<<<<<< HEAD
    mode = (mode or "chars").lower()
    if mode == "chars":
        return CharChunkStrategy(max_chars=chunk_size_char)
    if mode == "tokens":
        return SentencePackStrategy(max_tokens=chunk_tokens)
    if mode == "sliding-tokens":
        return SlidingTokenStrategy(
            tokenizer_name=(tokenizer_name or "sentence-transformers/all-MiniLM-L6-v2"),
            max_tokens=chunk_tokens
        )
    if mode == "paragraphs":
        return ParagraphStrategy()
    raise ValueError(f"Unknown chunk_mode: {mode}")
=======
    if isinstance(config, CharChunkConfig):
        return CharChunkStrategy(config)
    if isinstance(config, TokenChunkConfig):
        return SentencePackStrategy(config)
    if isinstance(config, SlidingTokenConfig):
        return SlidingTokenStrategy(config)
    if isinstance(config, SectionChunkConfig):
        return SectionStrategy()
    raise ValueError(f"Unknown chunk config type: ", config.__class__.__name__)
>>>>>>> fa0d9a48
<|MERGE_RESOLUTION|>--- conflicted
+++ resolved
@@ -1,11 +1,7 @@
 import re
 from abc import ABC, abstractmethod
-<<<<<<< HEAD
-from typing import List, Optional
-=======
 from dataclasses import dataclass
 from typing import List
->>>>>>> fa0d9a48
 
 from nltk import sent_tokenize
 from transformers import AutoTokenizer
@@ -61,6 +57,16 @@
 class SectionChunkConfig(ChunkConfig):
     def to_string(self):
         return "chunk_mode=section"
+
+@dataclass
+class ParagraphChunkConfig(ChunkConfig):
+    min_chars: int
+
+    def to_string(self):
+        return f"chunk_mode=paragraphs, min_chars={self.min_chars}"
+
+    def validate(self):
+        assert self.min_chars > 0, "chunk_size_char must be > 0"
 
 # -------------------------- Chunking Strategies --------------------------
 
@@ -115,23 +121,6 @@
             chunks.append(" ".join(cur))
         return chunks
 
-class ParagraphStrategy(ChunkStrategy):
-    """
-    Splits text into paragraphs based on double newlines.
-    Filters out very short paragraphs (likely headings or artifacts).
-    """
-    def __init__(self, min_chars: int = 50):
-        self.min_chars = int(min_chars)
-
-    def name(self) -> str:
-        return f"paragraphs(min_chars:{self.min_chars})"
-
-    def chunk(self, text: str) -> List[str]:
-        # Split by one or more newlines
-        paragraphs = re.split(r'\n\s*\n', text)
-        # Filter out empty strings and very short paragraphs.
-        return [p.strip() for p in paragraphs if len(p.strip()) >= self.min_chars]
-
 class SlidingTokenStrategy(ChunkStrategy):
     """
     True token windows with overlap using HF tokenizer.
@@ -235,26 +224,31 @@
 
         return chunks
 
+class ParagraphStrategy(ChunkStrategy):
+    """
+    Splits text into paragraphs based on double newlines.
+    Filters out very short paragraphs (likely headings or artifacts).
+    """
+    def __init__(self, config: ParagraphChunkConfig):
+        self.min_chars = int(config.min_chars)
+
+    def name(self) -> str:
+        return f"paragraphs({self.min_chars})"
+
+    def artifact_folder_name(self) -> str:
+        return f"paragraphs-{self.min_chars}"
+
+    def chunk(self, text: str) -> List[str]:
+        # Split by one or more newlines
+        paragraphs = re.split(r'\n\s*\n', text)
+        # Filter out empty strings and very short paragraphs.
+        return [p.strip() for p in paragraphs if len(p.strip()) >= self.min_chars]
+
 # -------------------------- Strategy Factory -----------------------------
 
 def make_chunk_strategy(
     config: ChunkConfig
 ) -> ChunkStrategy:
-<<<<<<< HEAD
-    mode = (mode or "chars").lower()
-    if mode == "chars":
-        return CharChunkStrategy(max_chars=chunk_size_char)
-    if mode == "tokens":
-        return SentencePackStrategy(max_tokens=chunk_tokens)
-    if mode == "sliding-tokens":
-        return SlidingTokenStrategy(
-            tokenizer_name=(tokenizer_name or "sentence-transformers/all-MiniLM-L6-v2"),
-            max_tokens=chunk_tokens
-        )
-    if mode == "paragraphs":
-        return ParagraphStrategy()
-    raise ValueError(f"Unknown chunk_mode: {mode}")
-=======
     if isinstance(config, CharChunkConfig):
         return CharChunkStrategy(config)
     if isinstance(config, TokenChunkConfig):
@@ -263,5 +257,6 @@
         return SlidingTokenStrategy(config)
     if isinstance(config, SectionChunkConfig):
         return SectionStrategy()
-    raise ValueError(f"Unknown chunk config type: ", config.__class__.__name__)
->>>>>>> fa0d9a48
+    if isinstance(config, ParagraphChunkConfig):
+        return SectionStrategy()
+    raise ValueError(f"Unknown chunk config type: ", config.__class__.__name__)