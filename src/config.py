from __future__ import annotations

import os
from dataclasses import dataclass
from typing import Dict, Callable, Any

import yaml
import pathlib

from src.preprocessing.chunking import ChunkStrategy, make_chunk_strategy, SectionRecursiveConfig, ChunkConfig


@dataclass
class QueryPlanConfig:
    # chunking
    chunk_config: ChunkConfig

    # retrieval + ranking
    top_k: int
    pool_size: int
    embed_model: str

    ensemble_method: str
    rrf_k: int
    ranker_weights: Dict[str, float]
    rerank_mode: str
    seg_filter: Callable

    # generation
    max_gen_tokens: int
    
    model_path: os.PathLike
    
    # testing
    system_prompt_mode: str
    disable_chunks: bool
    use_golden_chunks: bool
    output_mode: str
    metrics: list
    use_indexed_chunks: bool

    # query enhancement
    use_hyde: bool
    hyde_max_tokens: int

    # ---------- chunking strategy + artifact name helpers ----------
    def make_strategy(self) -> ChunkStrategy:
        return make_chunk_strategy(config=self.chunk_config)

    def make_artifacts_directory(self) -> os.PathLike:
        """Returns the path prefix for index artifacts."""
        strategy = self.make_strategy()
        strategy_dir = pathlib.Path("index", strategy.artifact_folder_name())
        strategy_dir.mkdir(parents=True, exist_ok=True)
        return strategy_dir

    # ---------- factory + validation ----------
    @staticmethod
    def from_yaml(path: os.PathLike) -> QueryPlanConfig:
        raw = yaml.safe_load(open(path))

        def pick(key, default=None):
            return raw.get(key, default)

        chunk_config = QueryPlanConfig.get_chunk_config(raw)

        cfg = QueryPlanConfig(
            # Chunking
            chunk_config   = chunk_config,

            # Retrieval + Ranking
            top_k          = pick("top_k", 5),
            pool_size      = pick("pool_size", 60),
            embed_model    = pick("embed_model", "sentence-transformers/all-MiniLM-L6-v2"),
            ensemble_method= pick("ensemble_method", "rrf"),
            rrf_k          = pick("rrf_k", 60),
            ranker_weights = pick("ranker_weights", {"faiss":0.6,"bm25":0.4}),
            max_gen_tokens = pick("max_gen_tokens", 400),
            rerank_mode    = pick("rerank_mode", "none"),
            seg_filter     = pick("seg_filter", None),
            model_path     = pick("model_path", None),
            
            # Testing
            system_prompt_mode = pick("system_prompt_mode", "baseline"),
            disable_chunks  = pick("disable_chunks", False),
            use_golden_chunks = pick("use_golden_chunks", False),
            output_mode    = pick("output_mode", "terminal"),
            metrics        = pick("metrics", ["all"]),
<<<<<<< HEAD
            use_indexed_chunks= pick("use_indexed_chunks", False)
=======
            
            # Query Enhancement
            use_hyde       = pick("use_hyde", False),
            hyde_max_tokens= pick("hyde_max_tokens", 100),
>>>>>>> d04e1c32
        )
        cfg._validate()
        return cfg

    @staticmethod
    def get_chunk_config(raw: Any) -> ChunkConfig:
        """Parse chunk configuration from YAML."""
        chunk_mode = raw.get("chunk_mode", "sections").lower()
        
        if chunk_mode == "sections":
            return SectionRecursiveConfig(
                recursive_chunk_size=raw.get("recursive_chunk_size", 1000),
                recursive_overlap=raw.get("recursive_overlap", 0)
            )
        else:
            raise ValueError(f"Unknown chunk_mode: {chunk_mode}. Only 'sections' is supported.")

    def _validate(self) -> None:
        assert self.top_k > 0, "top_k must be > 0"
        assert self.pool_size >= self.top_k, "pool_size must be >= top_k"
        assert self.ensemble_method.lower() in {"linear","weighted","rrf"}
        if self.ensemble_method.lower() in {"linear","weighted"}:
            s = sum(self.ranker_weights.values()) or 1.0
            self.ranker_weights = {k: v/s for k, v in self.ranker_weights.items()}
        self.chunk_config.validate()

    def to_dict(self) -> Dict[str, Any]:
        return {
            "chunk_config": self.chunk_config.to_string(),
            "top_k": self.top_k,
            "pool_size": self.pool_size,
            "embed_model": self.embed_model,
            "ensemble_method": self.ensemble_method,
            "rrf_k": self.rrf_k,
            "ranker_weights": self.ranker_weights,
            "rerank_mode": self.rerank_mode,
            "max_gen_tokens": self.max_gen_tokens,
            "model_path": self.model_path,
            "system_prompt_mode": self.system_prompt_mode,
            "disable_chunks": self.disable_chunks,
            "use_golden_chunks": self.use_golden_chunks,
            "output_mode": self.output_mode,
            "metrics": self.metrics,
<<<<<<< HEAD
            "use_indexed_chunks": self.use_indexed_chunks
=======
            "use_hyde": self.use_hyde,
            "hyde_max_tokens": self.hyde_max_tokens,
>>>>>>> d04e1c32
        }<|MERGE_RESOLUTION|>--- conflicted
+++ resolved
@@ -37,11 +37,11 @@
     use_golden_chunks: bool
     output_mode: str
     metrics: list
-    use_indexed_chunks: bool
 
     # query enhancement
     use_hyde: bool
     hyde_max_tokens: int
+    use_indexed_chunks: bool
 
     # ---------- chunking strategy + artifact name helpers ----------
     def make_strategy(self) -> ChunkStrategy:
@@ -86,14 +86,11 @@
             use_golden_chunks = pick("use_golden_chunks", False),
             output_mode    = pick("output_mode", "terminal"),
             metrics        = pick("metrics", ["all"]),
-<<<<<<< HEAD
-            use_indexed_chunks= pick("use_indexed_chunks", False)
-=======
+            use_indexed_chunks= pick("use_indexed_chunks", False),
             
             # Query Enhancement
             use_hyde       = pick("use_hyde", False),
             hyde_max_tokens= pick("hyde_max_tokens", 100),
->>>>>>> d04e1c32
         )
         cfg._validate()
         return cfg
@@ -137,10 +134,7 @@
             "use_golden_chunks": self.use_golden_chunks,
             "output_mode": self.output_mode,
             "metrics": self.metrics,
-<<<<<<< HEAD
-            "use_indexed_chunks": self.use_indexed_chunks
-=======
+            "use_indexed_chunks": self.use_indexed_chunks,
             "use_hyde": self.use_hyde,
             "hyde_max_tokens": self.hyde_max_tokens,
->>>>>>> d04e1c32
         }