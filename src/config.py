--- conflicted
+++ resolved
@@ -60,7 +60,6 @@
             chunk_config   = chunk_config,
 
             # Retrieval + Ranking
-<<<<<<< HEAD
             top_k          = raw_config.get("top_k", 5),
             pool_size      = raw_config.get("pool_size", 60),
             embed_model    = raw_config.get("embed_model", "sentence-transformers/all-MiniLM-L6-v2"),
@@ -70,26 +69,14 @@
             max_gen_tokens = raw_config.get("max_gen_tokens", 400),
             rerank_mode    = raw_config.get("rerank_mode", "none"),
             seg_filter     = raw_config.get("seg_filter", None),
-            model_path     = raw_config.get("model_path", None)
-=======
-            top_k          = pick("top_k", 5),
-            pool_size      = pick("pool_size", 60),
-            embed_model    = pick("embed_model", "sentence-transformers/all-MiniLM-L6-v2"),
-            ensemble_method= pick("ensemble_method", "rrf"),
-            rrf_k          = pick("rrf_k", 60),
-            ranker_weights = pick("ranker_weights", {"faiss":0.6,"bm25":0.4}),
-            max_gen_tokens = pick("max_gen_tokens", 400),
-            rerank_mode    = pick("rerank_mode", "none"),
-            seg_filter     = pick("seg_filter", None),
-            model_path     = pick("model_path", None),
+            model_path     = raw_config.get("model_path", None),
             
             # Testing
-            system_prompt_mode = pick("system_prompt_mode", "baseline"),
-            disable_chunks  = pick("disable_chunks", False),
-            use_golden_chunks = pick("use_golden_chunks", False),
-            output_mode    = pick("output_mode", "terminal"),
-            metrics        = pick("metrics", ["all"])
->>>>>>> e0c3ee7d
+            system_prompt_mode = raw_config.get("system_prompt_mode", "baseline"),
+            disable_chunks  = raw_config.get("disable_chunks", False),
+            use_golden_chunks = raw_config.get("use_golden_chunks", False),
+            output_mode    = raw_config.get("output_mode", "terminal"),
+            metrics        = raw_config.get("metrics", ["all"])
         )
         cfg._validate()
         return cfg
